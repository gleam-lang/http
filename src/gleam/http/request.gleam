--- conflicted
+++ resolved
@@ -1,10 +1,6 @@
 import gleam/result
 // TODO: validate_req
-<<<<<<< HEAD
-import gleam/http.{Get, Header, Method, Scheme}
-=======
-import gleam/http.{Get, Header, Method, Post, Scheme}
->>>>>>> 594ea4f6
+import gleam/http.{Header, Method, Scheme}
 import gleam/http/cookie
 import gleam/option.{None, Option, Some}
 import gleam/uri.{Uri}
@@ -186,7 +182,6 @@
 
 // Helper method for constructing a Request from a url String.
 fn from_url(url: String) -> Result(Request(String), Nil) {
-<<<<<<< HEAD
   result.map(uri.parse(url), fn(parsed_uri) { from_uri(parsed_uri) })
   |> result.flatten
 }
@@ -197,27 +192,6 @@
     req
     |> set_method(method)
   })
-=======
-  use parsed_uri <- result.then(uri.parse(url))
-  from_uri(parsed_uri)
-}
-
-/// Construct a default get request from a provided url.
-///
-pub fn get(url: String) -> Result(Request(String), Nil) {
-  use req <- result.map(from_url(url))
-  req
-  |> set_method(Get)
-}
-
-/// Construct a default post request from a provided url and body.
-///
-pub fn post(url: String, body: body) -> Result(Request(body), Nil) {
-  use req <- result.map(from_url(url))
-  req
-  |> set_method(Post)
-  |> set_body(body)
->>>>>>> 594ea4f6
 }
 
 /// Set the scheme (protocol) of the request.
